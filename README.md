--- conflicted
+++ resolved
@@ -24,15 +24,23 @@
     
 The node is now activated and the `/lidar_node/scan` topic of type `sensor_msgs/msg/LaserScan` is available to be subscribed.
 
-### Launch file with YAML parameters and Lifecycle manager
+### Launch file with YAML parameters
 
 The [parameters of the node](#parameters) can be modified by editing the file [`ldlidar.yaml`](ldlidar_node/config/ldlidar.yaml).
 
-Furthermore, thanks to the [NAV2](https://navigation.ros.org/index.html) project it is possible to launch a [`lifecycle_manager`](https://navigation.ros.org/configuration/packages/configuring-lifecycle.html) that will take care of processing the state transitions described above.
+Open a terminal console and enter the following command:
 
-An example Python launch file is provided in the file [`ldlidar_with_mgr.launch.py`](ldlidar_node/launch/ldlidar_with_mgr.launch.py) that illustrates how to start a `ldlidar_node` that loads the parameters from the `ldlidar.yaml` filem and starts the `lifecycle_manager` correctly configured with the file [`lifecycle_mgr.yaml`](ldlidar_node/config/lifecycle_mgr.yaml) to manage the lifecycle processing:
+    $ ros2 launch ldlidar_node ldlidar.launch.py
+
+### Launch file with YAML parameters and Lifecycle manager
+
+Thanks to the [NAV2](https://navigation.ros.org/index.html) project it is possible to launch a [`lifecycle_manager`](https://navigation.ros.org/configuration/packages/configuring-lifecycle.html) that will take care of processing the state transitions described above.
+
+An example Python launch file is provided in the file [`ldlidar_with_mgr.launch.py`](ldlidar_node/launch/ldlidar_with_mgr.launch.py) that illustrates how to start a `ldlidar_node` that loads the parameters from the `ldlidar.yaml` file and starts the `lifecycle_manager` correctly configured with the file [`lifecycle_mgr.yaml`](ldlidar_node/config/lifecycle_mgr.yaml) to manage the lifecycle processing:
 
     $ ros2 launch ldlidar_node ldlidar_with_mgr.launch.py
+
+The `ldlidar_with_mgr.launch.py` launch automatically starts the `ldlidar_node` by including the `ldlidar.launch.py` launch file.
 
 ## Parameters
 
@@ -50,14 +58,7 @@
 * `lidar.qos_durability`: 0 -> `RMW_QOS_POLICY_DURABILITY_SYSTEM_DEFAULT` / 1 -> `RMW_QOS_POLICY_DURABILITY_TRANSIENT_LOCAL` / 2 -> `RMW_QOS_POLICY_DURABILITY_VOLATILE`
 
 # TODO
-<<<<<<< HEAD
 * Rviz2 launch
-=======
-* Complete Node diagnostic
-* Add URDF/xacro
-* Add Rviz2 launch
-
->>>>>>> 5f3e3578
 
 
 
